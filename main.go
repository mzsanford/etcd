package main

import (
	"flag"
	"fmt"
	"log"
	"net/http"
	"os"
	"path"
	"strings"
	"time"

	"github.com/coreos/etcd/etcdserver"
	"github.com/coreos/etcd/etcdserver/etcdhttp"
	"github.com/coreos/etcd/pkg"
	flagtypes "github.com/coreos/etcd/pkg/flags"
	"github.com/coreos/etcd/pkg/transport"
	"github.com/coreos/etcd/proxy"
	"github.com/coreos/etcd/raft"
	"github.com/coreos/etcd/snap"
	"github.com/coreos/etcd/store"
	"github.com/coreos/etcd/wal"
)

const (
	// the owner can make/remove files inside the directory
	privateDirMode = 0700

	version = "0.5.0-alpha"
)

var (
	name         = flag.String("name", "default", "Unique human-readable name for this node")
	timeout      = flag.Duration("timeout", 10*time.Second, "Request Timeout")
	dir          = flag.String("data-dir", "", "Path to the data directory")
	snapCount    = flag.Int64("snapshot-count", etcdserver.DefaultSnapCount, "Number of committed transactions to trigger a snapshot")
	printVersion = flag.Bool("version", false, "Print the version and exit")

	cluster   = &etcdserver.Cluster{}
	cors      = &pkg.CORSInfo{}
	proxyFlag = new(flagtypes.Proxy)

	clientTLSInfo = transport.TLSInfo{}
	peerTLSInfo   = transport.TLSInfo{}

	deprecated = []string{
		"cluster-active-size",
		"cluster-remove-delay",
		"cluster-sync-interval",
		"config",
		"force",
		"max-result-buffer",
		"max-retry-attempts",
		"peer-heartbeat-interval",
		"peer-election-timeout",
		"retry-interval",
		"snapshot",
		"v",
		"vv",
	}
)

func init() {
	flag.Var(cluster, "bootstrap-config", "Initial cluster configuration for bootstrapping")
	cluster.Set("default=http://localhost:2380,default=http://localhost:7001")

	flag.Var(flagtypes.NewURLsValue("http://localhost:2380,http://localhost:7001"), "advertise-peer-urls", "List of this member's peer URLs to advertise to the rest of the cluster")
	flag.Var(flagtypes.NewURLsValue("http://localhost:2379,http://localhost:4001"), "advertise-client-urls", "List of this member's client URLs to advertise to the rest of the cluster")
	flag.Var(flagtypes.NewURLsValue("http://localhost:2380,http://localhost:7001"), "listen-peer-urls", "List of this URLs to listen on for peer traffic")
	flag.Var(flagtypes.NewURLsValue("http://localhost:2379,http://localhost:4001"), "listen-client-urls", "List of this URLs to listen on for client traffic")

	flag.Var(cors, "cors", "Comma-separated white list of origins for CORS (cross-origin resource sharing).")

	flag.Var(proxyFlag, "proxy", fmt.Sprintf("Valid values include %s", strings.Join(flagtypes.ProxyValues, ", ")))
	proxyFlag.Set(flagtypes.ProxyValueOff)

	flag.StringVar(&clientTLSInfo.CAFile, "ca-file", "", "Path to the client server TLS CA file.")
	flag.StringVar(&clientTLSInfo.CertFile, "cert-file", "", "Path to the client server TLS cert file.")
	flag.StringVar(&clientTLSInfo.KeyFile, "key-file", "", "Path to the client server TLS key file.")

	flag.StringVar(&peerTLSInfo.CAFile, "peer-ca-file", "", "Path to the peer server TLS CA file.")
	flag.StringVar(&peerTLSInfo.CertFile, "peer-cert-file", "", "Path to the peer server TLS cert file.")
	flag.StringVar(&peerTLSInfo.KeyFile, "peer-key-file", "", "Path to the peer server TLS key file.")

	// backwards-compatibility with v0.4.6
	flag.Var(&flagtypes.IPAddressPort{}, "addr", "DEPRECATED: Use -advertise-client-urls instead.")
	flag.Var(&flagtypes.IPAddressPort{}, "bind-addr", "DEPRECATED: Use -listen-client-urls instead.")
	flag.Var(&flagtypes.IPAddressPort{}, "peer-addr", "DEPRECATED: Use -advertise-peer-urls instead.")
	flag.Var(&flagtypes.IPAddressPort{}, "peer-bind-addr", "DEPRECATED: Use -listen-peer-urls instead.")

	for _, f := range deprecated {
		flag.Var(&pkg.DeprecatedFlag{f}, f, "")
	}
}

func main() {
	flag.Usage = pkg.UsageWithIgnoredFlagsFunc(flag.CommandLine, deprecated)
	flag.Parse()

	if *printVersion {
		fmt.Println("etcd version", version)
		os.Exit(0)
	}

	pkg.SetFlagsFromEnv(flag.CommandLine)

	if string(*proxyFlag) == flagtypes.ProxyValueOff {
		startEtcd()
	} else {
		startProxy()
	}

	// Block indefinitely
	<-make(chan struct{})
}

// startEtcd launches the etcd server and HTTP handlers for client/server communication.
func startEtcd() {
	self := cluster.FindName(*name)
	if self == nil {
		log.Fatalf("etcd: no member with name=%q exists", *name)
	}

	if self.ID == raft.None {
		log.Fatalf("etcd: cannot use None(%d) as member id", raft.None)
	}

	if *snapCount <= 0 {
		log.Fatalf("etcd: snapshot-count must be greater than 0: snapshot-count=%d", *snapCount)
	}

	if *dir == "" {
		*dir = fmt.Sprintf("%v_etcd_data", self.ID)
		log.Printf("main: no data-dir is given, using default data-dir ./%s", *dir)
	}
	if err := os.MkdirAll(*dir, privateDirMode); err != nil {
		log.Fatalf("main: cannot create data directory: %v", err)
	}
	snapdir := path.Join(*dir, "snap")
	if err := os.MkdirAll(snapdir, privateDirMode); err != nil {
		log.Fatalf("etcd: cannot create snapshot directory: %v", err)
	}
	snapshotter := snap.New(snapdir)

	waldir := path.Join(*dir, "wal")
	var w *wal.WAL
	var n raft.Node
	var err error
	st := store.New()

	if !wal.Exist(waldir) {
		w, err = wal.Create(waldir)
		if err != nil {
			log.Fatal(err)
		}
		n = raft.StartNode(self.ID, cluster.IDs(), 10, 1)
	} else {
		var index int64
		snapshot, err := snapshotter.Load()
		if err != nil && err != snap.ErrNoSnapshot {
			log.Fatal(err)
		}
		if snapshot != nil {
			log.Printf("etcd: restart from snapshot at index %d", snapshot.Index)
			st.Recovery(snapshot.Data)
			index = snapshot.Index
		}

		// restart a node from previous wal
		if w, err = wal.OpenAtIndex(waldir, index); err != nil {
			log.Fatal(err)
		}
		wid, st, ents, err := w.ReadAll()
		if err != nil {
			log.Fatal(err)
		}
		// TODO(xiangli): save/recovery nodeID?
		if wid != 0 {
			log.Fatalf("unexpected nodeid %d: nodeid should always be zero until we save nodeid into wal", wid)
		}
		n = raft.RestartNode(self.ID, cluster.IDs(), 10, 1, snapshot, st, ents)
	}

	pt, err := transport.NewTransport(peerTLSInfo)
	if err != nil {
		log.Fatal(err)
	}

	cls := etcdserver.NewClusterStore(st, *cluster)

	acurls, err := pkg.URLsFromFlags(flag.CommandLine, "advertise-client-urls", "addr", clientTLSInfo)
	if err != nil {
		log.Fatal(err.Error())
	}

	s := &etcdserver.EtcdServer{
		Name:       *name,
<<<<<<< HEAD
		ClientURLs: strings.Split(cls.Get().String(), ","),
=======
		ClientURLs: acurls,
>>>>>>> b1fc0feb
		Store:      st,
		Node:       n,
		Storage: struct {
			*wal.WAL
			*snap.Snapshotter
		}{w, snapshotter},
		Send:         etcdserver.Sender(pt, cls),
		Ticker:       time.Tick(100 * time.Millisecond),
		SyncTicker:   time.Tick(500 * time.Millisecond),
		SnapCount:    *snapCount,
		ClusterStore: cls,
	}
	s.Start()

	ch := &pkg.CORSHandler{
		Handler: etcdhttp.NewClientHandler(s, cls, *timeout),
		Info:    cors,
	}
	ph := etcdhttp.NewPeerHandler(s)

	lpurls, err := pkg.URLsFromFlags(flag.CommandLine, "listen-peer-urls", "peer-bind-addr", peerTLSInfo)
	if err != nil {
		log.Fatal(err.Error())
	}

	for _, u := range lpurls {
		l, err := transport.NewListener(u.Host, peerTLSInfo)
		if err != nil {
			log.Fatal(err)
		}

		// Start the peer server in a goroutine
		urlStr := u.String()
		go func() {
			log.Print("Listening for peers on ", urlStr)
			log.Fatal(http.Serve(l, ph))
		}()
	}

	lcurls, err := pkg.URLsFromFlags(flag.CommandLine, "listen-client-urls", "bind-addr", clientTLSInfo)
	if err != nil {
		log.Fatal(err.Error())
	}

	// Start a client server goroutine for each listen address
	for _, u := range lcurls {
		l, err := transport.NewListener(u.Host, clientTLSInfo)
		if err != nil {
			log.Fatal(err)
		}

		urlStr := u.String()
		go func() {
			log.Print("Listening for client requests on ", urlStr)
			log.Fatal(http.Serve(l, ch))
		}()
	}
}

// startProxy launches an HTTP proxy for client communication which proxies to other etcd nodes.
func startProxy() {
	pt, err := transport.NewTransport(clientTLSInfo)
	if err != nil {
		log.Fatal(err)
	}

	ph, err := proxy.NewHandler(pt, (*cluster).PeerURLs())
	if err != nil {
		log.Fatal(err)
	}

	ph = &pkg.CORSHandler{
		Handler: ph,
		Info:    cors,
	}

	if string(*proxyFlag) == flagtypes.ProxyValueReadonly {
		ph = proxy.NewReadonlyHandler(ph)
	}

	lcurls, err := pkg.URLsFromFlags(flag.CommandLine, "listen-client-urls", "bind-addr", clientTLSInfo)
	if err != nil {
		log.Fatal(err.Error())
	}
	// Start a proxy server goroutine for each listen address
	for _, u := range lcurls {
		l, err := transport.NewListener(u.Host, clientTLSInfo)
		if err != nil {
			log.Fatal(err)
		}

		host := u.Host
		go func() {
			log.Print("Listening for client requests on ", host)
			log.Fatal(http.Serve(l, ph))
		}()
	}
}<|MERGE_RESOLUTION|>--- conflicted
+++ resolved
@@ -195,11 +195,7 @@
 
 	s := &etcdserver.EtcdServer{
 		Name:       *name,
-<<<<<<< HEAD
-		ClientURLs: strings.Split(cls.Get().String(), ","),
-=======
 		ClientURLs: acurls,
->>>>>>> b1fc0feb
 		Store:      st,
 		Node:       n,
 		Storage: struct {
